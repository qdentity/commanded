language: elixir

cache:
  directories:
  - priv/plts
  - deps

elixir:
  - 1.10.2

otp_release:
  - 22.0

before_script:
  - epmd -daemon

script:
<<<<<<< HEAD
  - mix test
  - mix format --check-formatted
=======
  - mix test --include distributed
>>>>>>> 8cfb938d
  - travis_wait 30 mix dialyzer --halt-exit-status<|MERGE_RESOLUTION|>--- conflicted
+++ resolved
@@ -15,10 +15,6 @@
   - epmd -daemon
 
 script:
-<<<<<<< HEAD
-  - mix test
   - mix format --check-formatted
-=======
   - mix test --include distributed
->>>>>>> 8cfb938d
-  - travis_wait 30 mix dialyzer --halt-exit-status+  - travis_wait 30 mix dialyzer