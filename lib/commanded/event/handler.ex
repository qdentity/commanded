defmodule Commanded.Event.Handler do
  use GenServer
  use Commanded.Registration
  use TelemetryRegistry

  telemetry_event(%{
    event: [:commanded, :event, :handle, :start],
    description: "Emitted when an event handler starts handling an event",
    measurements: "%{system_time: integer()}",
    metadata: """
    %{application: Commanded.Application.t(),
      context: map(),
      handler_name: String.t(),
      handler_module: atom(),
      handler_state: map(),
      recorded_event: RecordedEvent.t()}
    """
  })

  telemetry_event(%{
    event: [:commanded, :event, :handle, :stop],
    description: "Emitted when an event handler stops handling an event",
    measurements: "%{duration: non_neg_integer()}",
    metadata: """
    %{:application => Commanded.Application.t(),
      :context => map(),
      :handler_name => String.t(),
      :handler_module => atom(),
      :handler_state => map(),
      :recorded_event => RecordedEvent.t(),
      optional(:error) => any()}
    """
  })

  telemetry_event(%{
    event: [:commanded, :event, :handle, :exception],
    description: "Emitted when an event handler raises an exception",
    measurements: "%{duration: non_neg_integer()}",
    metadata: """
    %{application: Commanded.Application.t(),
      context: map(),
      handler_name: String.t(),
      handler_module: atom(),
      handler_state: map(),
      recorded_event: RecordedEvent.t(),
      kind: :throw | :error | :exit,
      reason: any(),
      stacktrace: list()}
    """
  })

  @moduledoc """
  Defines the behaviour an event handler must implement and
  provides a convenience macro that implements the behaviour, allowing you to
  handle only the events you are interested in processing.

  You should start your event handlers using a [Supervisor](supervision.html) to
  ensure they are restarted on error.

  ### Example

      defmodule ExampleHandler do
        use Commanded.Event.Handler,
          application: ExampleApp,
          name: "ExampleHandler"

        def handle(%AnEvent{..}, _metadata) do
          # ... process the event
          :ok
        end
      end

  Start your event handler process (or use a [Supervisor](supervision.html)):

      {:ok, _handler} = ExampleHandler.start_link()

  ## Event handler name

  The name you specify is used when subscribing to the event store. You must use
  a unique name for each event handler and process manager you start. Also, you
  *should not* change the name once the handler has been deployed. A new
  subscription will be created if you change the name and the event handler will
  receive already handled events.

  You can use the module name of your event handler using the `__MODULE__`
  special form:

      defmodule ExampleHandler do
        use Commanded.Event.Handler,
          application: ExampleApp,
          name: __MODULE__
      end

  ## Subscription options

  You can choose to start the event handler's event store subscription from
  `:origin`, `:current` position, or an exact event number using the
  `start_from` option. The default is to use the origin so your handler will
  receive *all* events.

  Use the `:current` position when you don't want newly created event handlers
  to go through all previous events. An example would be adding an event handler
  to send transactional emails to an already deployed system containing many
  historical events.

  The `start_from` option *only applies* when the subscription is initially
  created, the first time the handler starts. Whenever the handler restarts the
  subscription will resume from the next event after the last successfully
  processed event. Restarting an event handler does not restart its
  subscription.

  ### Example

  Set the `start_from` option (`:origin`, `:current`, or an explicit event
  number) when using `Commanded.Event.Handler`:

      defmodule ExampleHandler do
        use Commanded.Event.Handler,
          application: ExampleApp,
          name: "ExampleHandler",
          start_from: :origin
      end

  You can optionally override `:start_from` by passing it as option when
  starting your handler:

      {:ok, _handler} = ExampleHandler.start_link(start_from: :current)

  ### Subscribing to an individual stream

  By default event handlers will subscribe to all events appended to any stream.
  Provide a `subscribe_to` option to subscribe to a single stream.

      defmodule ExampleHandler do
        use Commanded.Event.Handler,
          application: ExampleApp,
          name: __MODULE__,
          subscribe_to: "stream1234"
      end

  This will ensure the handler only receives events appended to that stream.

  ## Runtime event handler configuration

  Runtime options can be provided to the event handler's `start_link/1` function
  or its child spec. The `c:init/1` callback function can also be used to define
  runtime configuration.

  ### Example

  Provide runtime configuration to `start_link/1`:

      {:ok, _pid} =
        ExampleHandler.start_link(
          application: ExampleApp,
          name: "ExampleHandler"
        )

  Or when supervised:

      Supervisor.start_link([
        {ExampleHandler, application: ExampleApp, name: "ExampleHandler"}
      ], strategy: :one_for_one)

  ## Event handler state

  An event handler can define and update state which is held in the `GenServer`
  process memory. It is passed to the `handle/2` function as part of the
  metadata using the `:state` key. The state is transient and will be lost
  whenever the process restarts.

  Initial state can be set in the `init/1` callback function by adding a
  `:state` key to the config. It can also be provided when starting the handler
  process:

      ExampleHandler.start_link(state: initial_state)

  Or when supervised:

      Supervisor.start_link([
        {ExampleHandler, state: initial_state}
      ], strategy: :one_for_one)

  State can be updated by returning `{:ok, new_state}` from any `handle/2`
  function. Returning an `:ok` reply will keep the state unchanged.

  Handler state is also included in the `Commanded.Event.FailureContext` struct
  passed to the `error/3` callback function.

  ### Example

      defmodule StatefulEventHandler do
        use Commanded.Event.Handler,
          application: ExampleApp,
          name: __MODULE__

        def init(config) do
          config = Keyword.put_new(config, :state, %{})

          {:ok, config}
        end

        def handle(event, metadata) do
          %{state: state} = metadata

          new_state = mutate_state(state)

          {:ok, new_state}
        end
      end

  ## Concurrency

  An event handler may be configured to start multiple processes to handle the
  events concurrently. By default one process will be started, processing events
  one at a time in order. The `:concurrency` option determines how many event
  handler processes are started. It must be a positive integer.

  Note with concurrent processing events will likely by processed out of order.
  If you need to enforce an order, such as per stream or by using a field from
  an event, you can define a `c:partition_by/2` callback function in the event
  handler module. The function will receive each event and its metadata and must
  return a consistent term indicating the event's partition. Events which return
  the same term are guaranteed to be processed in order by the same event
  handler instance. While events with different partitions may be processed
  concurrently by another instance. An attempt will be made to distribute
  events as evenly as possible to all running event handler instances.

  Only `:eventual` consistency is supported when multiple handler processes are
  configured with a `:concurrency` of greater than one.

  ### Example

      defmodule ConcurrentProcssingEventHandler do
        alias Commanded.EventStore.RecordedEvent

        use Commanded.Event.Handler,
          application: ExampleApp,
          name: __MODULE__,
          concurrency: 10

        def init(config) do
          # Fetch the index of this event handler instance (0..9 in this example)
          index = Keyword.fetch!(config, :index)

          {:ok, config}
        end

        def handle(event, metadata) do
          :ok
        end

        # Partition events by their stream
        def partition_by(event, metadata) do
          %{stream_id: stream_id} = metadata

          stream_id
        end
      end

  ## Consistency

  For each event handler you can define its consistency, as one of either
  `:strong` or `:eventual`.

  This setting is used when dispatching commands and specifying the
  `consistency` option.

  When you dispatch a command using `:strong` consistency, after successful
  command dispatch the process will block until all event handlers configured to
  use `:strong` consistency have processed the domain events created by the
  command. This is useful when you have a read model updated by an event handler
  that you wish to query for data affected by the command dispatch. With
  `:strong` consistency you are guaranteed that the read model will be
  up-to-date after the command has successfully dispatched. It can be safely
  queried for data updated by any of the events created by the command.

  The default setting is `:eventual` consistency. Command dispatch will return
  immediately upon confirmation of event persistence, not waiting for any event
  handlers.

  Note strong consistency does not imply a transaction covers the command
  dispatch and event handling. It only guarantees that the event handler will
  have processed all events produced by the command: if event handling fails
  the events will have still been persisted.

  ### Example

  Define an event handler with `:strong` consistency:

      defmodule ExampleHandler do
        use Commanded.Event.Handler,
          application: ExampleApp,
          name: "ExampleHandler",
          consistency: :strong
      end

  ## Dynamic application

  An event handler's application can be provided as an option to `start_link/1`.
  This can be used to start the same handler multiple times, each using a
  separate Commanded application and event store.

  ### Example

  Start an event handler process for each tenant in a multi-tenanted app,
  guaranteeing that the data and processing remains isolated between tenants.

      for tenant <- [:tenant1, :tenant2, :tenant3] do
        {:ok, _app} = MyApp.Application.start_link(name: tenant)
        {:ok, _handler} = ExampleHandler.start_link(application: tenant)
      end

  Typically you would start the event handlers using a supervisor:

      children =
        for tenant <- [:tenant1, :tenant2, :tenant3] do
          {ExampleHandler, application: tenant}
        end

      Supervisor.start_link(children, strategy: :one_for_one)

  The above example requires three named Commanded applications to have already
  been started.

  ## Telemetry

  #{telemetry_docs()}

  """

  require Logger

  alias Commanded.Event.FailureContext
  alias Commanded.Event.Handler
  alias Commanded.Event.Upcast
  alias Commanded.EventStore.RecordedEvent
  alias Commanded.EventStore.Subscription
  alias Commanded.Subscriptions
  alias Commanded.Telemetry

  @type domain_event :: struct()
  @type metadata :: map()
  @type subscribe_from :: :origin | :current | non_neg_integer()
  @type consistency :: :eventual | :strong

  @doc deprecated: "Use the initialize/1 callback instead."
  @callback init() :: :ok | {:stop, reason :: any()}

  @doc """
  Optional initialisation callback function called when the handler starts.

  Can be used to start any related processes when the event handler is started.

  This callback function must return `:ok`, or `{:stop, reason}` to stop the
  handler process. Any other return value will terminate the event handler with
  an error.

  ### Example

      defmodule ExampleHandler do
        use Commanded.Event.Handler,
          application: ExampleApp,
          name: "ExampleHandler"

        # Optional initialisation
        def initialize(_handler_state) do
          :ok
        end

        def handle(%AnEvent{..}, _metadata) do
          # Process the event ...
          :ok
        end
      end

  """
  @callback initialize(handler_state :: term()) :: :ok | {:stop, reason :: any()}

  @doc """
  Optional callback function called to configure the handler before it starts.

  It is passed the merged compile-time and runtime config, and must return the
  updated config as `{:ok, config}`.

  Note this function is called before the event handler process is started and
  *is not* run from the handler's process. You cannot use `self()` to access the
  handler's PID.

  ### Example

  The `c:init/1` function is used to define the handler's application and name
  based upon a value provided at runtime:

      defmodule ExampleHandler do
        use Commanded.Event.Handler

        def init(config) do
          {tenant, config} = Keyword.pop!(config, :tenant)

          config =
            config
            |> Keyword.put(:application, Module.concat([ExampleApp, tenant]))
            |> Keyword.put(:name, Module.concat([__MODULE__, tenant]))

          {:ok, config}
        end
      end

  Usage:

      {:ok, _pid} = ExampleHandler.start_link(tenant: :tenant1)

  """
  @callback init(config :: Keyword.t()) :: {:ok, Keyword.t()}

  @doc """
  Handle a domain event and its metadata.

  Return `:ok` on success, `{:error, :already_seen_event}` to ack and skip the
  event, or `{:error, reason}` on failure.
  """
  @callback handle(domain_event, metadata) ::
              :ok
              | {:ok, new_state :: any()}
              | {:error, :already_seen_event}
              | {:error, reason :: any()}

  @doc """
  Called when an event `handle/2` callback returns an error.

  The `c:error/3` function allows you to control how event handling failures
  are handled. The function is passed the error returned by the event handler
  (e.g. `{:error, :failure}`), the event causing the error, and a context map
  containing state passed between retries.

  Use pattern matching on the error and/or failed event to explicitly handle
  certain errors or events. Use the context map to track any transient state you
  need to access between retried failures.

  You can return one of the following responses depending upon the
  error severity:

  - `{:retry, context}` - retry the failed event, provide a context
    map, or updated `Commanded.Event.FailureContext` struct, containing any
    state to be passed to subsequent failures. This could be used to count the
    number of failures, stopping after too many.

  - `{:retry, delay, context}` - retry the failed event, after sleeping for
    the requested delay (in milliseconds). Context is a map or
    `Commanded.Event.FailureContext` struct as described in `{:retry, context}`
    above.

  - `:skip` - skip the failed event by acknowledging receipt.

  - `{:stop, reason}` - stop the event handler with the given reason.

  The default behaviour if you don't provide an `c:error/3` callback is to stop
  the event handler using the exact error reason returned from the `handle/2`
  function. If the event handler is supervised using restart `permanent` or
  `transient` stopping on error will cause the handler to be restarted. It will
  likely crash again as it will reprocesse the problematic event. This can lead
  to cascading failures going up the supervision tree.

  ### Example error handling

      defmodule ExampleHandler do
        use Commanded.Event.Handler,
          application: ExampleApp,
          name: __MODULE__

        require Logger

        alias Commanded.Event.FailureContext

        def handle(%AnEvent{}, _metadata) do
          # simulate event handling failure
          {:error, :failed}
        end

        def error({:error, :failed}, %AnEvent{} = event, %FailureContext{context: context}) do
          context = record_failure(context)

          case Map.get(context, :failures) do
            too_many when too_many >= 3 ->
              # skip bad event after third failure
              Logger.warn(fn -> "Skipping bad event, too many failures: " <> inspect(event) end)

              :skip

            _ ->
              # retry event, failure count is included in context map
              {:retry, context}
          end
        end

        defp record_failure(context) do
          Map.update(context, :failures, 1, fn failures -> failures + 1 end)
        end
      end

  """
  @callback error(
              error :: term(),
              failed_event :: domain_event,
              failure_context :: FailureContext.t()
            ) ::
              {:retry, context :: map() | FailureContext.t()}
              | {:retry, delay :: non_neg_integer(), context :: map() | FailureContext.t()}
              | :skip
              | {:stop, reason :: term()}

  @doc """
  Determine which partition an event belongs to.

  Only applicable when an event handler has been configured with more than one
  instance via the `:concurrency` option.
  """
  @callback partition_by(domain_event, metadata) :: any()

  @optional_callbacks init: 0, init: 1, error: 3, partition_by: 2

  defmacro __using__(using_opts) do
    quote location: :keep do
      @before_compile unquote(__MODULE__)
      @behaviour Handler

      @doc """
      Start an event handler `GenServer` process linked to the current process.

      ## Options

        - `:application` - the Commanded application.

        - `:name` - name of the event handler used to determine its unique event
          store subscription.

        - `:concurrency` - determines how many processes are started to
          concurrently process events. The default is one process.

        - `:consistency` - one of either `:eventual` (default) or `:strong`.

        - `:start_from` - where to start the event store subscription from when
          first created (default: `:origin`).

        - :subscribe_to - which stream to subscribe to can be either `:all` to
          subscribe to all events or a named stream (default: `:all`).

      The default options supported by `GenServer.start_link/3` are supported,
      including the `:hibernate_after` option which allows the process to go
      into hibernation after a period of inactivity.
      """
      def start_link(opts \\ []) do
        opts = Keyword.merge(unquote(using_opts), opts)

        {application, name, config} = Handler.parse_config!(__MODULE__, opts)

        Handler.start_link(application, name, __MODULE__, config)
      end

      @doc """
      Provides a child specification to allow the event handler to be easily
      supervised.

      Supports the same options as `start_link/3`.

      The default options supported by `GenServer.start_link/3` are also
      supported, including the `:hibernate_after` option which allows the
      process to go into hibernation after a period of inactivity.

      ### Example

          Supervisor.start_link([
            {ExampleHandler, []}
          ], strategy: :one_for_one)

      """
      def child_spec(opts) do
        opts = Keyword.merge(unquote(using_opts), opts)

        spec =
          case Keyword.get(opts, :concurrency, 1) do
            1 ->
              %{
                id: {__MODULE__, opts},
                start: {__MODULE__, :start_link, [opts]},
                restart: :permanent,
                type: :worker
              }

            concurrency when is_integer(concurrency) and concurrency > 1 ->
              opts = Keyword.put(opts, :module, __MODULE__)

              Handler.Supervisor.child_spec(opts)

            invalid ->
              raise ArgumentError,
                    "invalid `:concurrency` for event handler, expected a positive integer but got: " <>
                      inspect(invalid)
          end

        Supervisor.child_spec(spec, [])
      end

      @doc false
      def init, do: :ok

      @doc false
      def initialize(_state), do: init()

      @doc false
      def init(config), do: {:ok, config}

      @doc false
      def before_reset, do: :ok

<<<<<<< HEAD
      defoverridable init: 0, init: 1, initialize: 1, before_reset: 0
=======
      defoverridable child_spec: 1, init: 0, init: 1, before_reset: 0
>>>>>>> 52e1b56f
    end
  end

  # GenServer start options
  @start_opts [:debug, :name, :timeout, :spawn_opt, :hibernate_after]

  # Event handler configuration options
  @handler_opts [
    :application,
    :name,
    :concurrency,
    :consistency,
    :index,
    :start_from,
    :subscribe_to,
    :subscription_opts,
    :state
  ]

  @doc false
  def parse_config!(module, config) do
    {:ok, config} = module.init(config)

    {_valid, invalid} = Keyword.split(config, @start_opts ++ @handler_opts)

    if Enum.any?(invalid) do
      raise ArgumentError,
            inspect(module) <> " specifies invalid options: " <> inspect(Keyword.keys(invalid))
    end

    {application, config} = Keyword.pop(config, :application)

    unless application do
      raise ArgumentError, inspect(module) <> " expects :application option"
    end

    {name, config} = Keyword.pop(config, :name)

    unless name = parse_name(name) do
      raise ArgumentError, inspect(module) <> " expects :name option"
    end

    {application, name, config}
  end

  @doc false
  def parse_name(name) when name in [nil, ""], do: nil
  def parse_name(name) when is_binary(name), do: name
  def parse_name(name), do: inspect(name)

  @doc false
  defmacro __before_compile__(_env) do
    # Include default `handle/2` and `error/3` callback functions in module
    quote generated: true do
      @doc false
      def handle(_event, _metadata), do: :ok

      @doc false
      def error({:error, reason}, _failed_event, _failure_context), do: {:stop, reason}
    end
  end

  @doc false
  defstruct [
    :application,
    :consistency,
    :handler_name,
    :handler_module,
    :handler_state,
    :last_seen_event,
    :subscription,
    :subscribe_timer
  ]

  @doc false
  def start_link(application, handler_name, handler_module, opts \\ []) do
    {start_opts, handler_opts} = Keyword.split(opts, @start_opts)

    index = Keyword.get(handler_opts, :index)
    name = name(application, handler_name, index)
    consistency = consistency(handler_opts)
    subscription = new_subscription(application, handler_name, handler_module, handler_opts)

    handler = %Handler{
      application: application,
      handler_name: handler_name,
      handler_module: handler_module,
      handler_state: Keyword.get(handler_opts, :state),
      consistency: consistency,
      subscription: subscription
    }

    with {:ok, pid} <- Registration.start_link(application, name, __MODULE__, handler, start_opts) do
      # Register the started event handler as a subscription with the given consistency
      :ok = Subscriptions.register(application, handler_name, handler_module, pid, consistency)

      {:ok, pid}
    end
  end

  @doc false
  def name(application, handler_name, index \\ nil)
  def name(application, handler_name, nil), do: {application, __MODULE__, handler_name}
  def name(application, handler_name, index), do: {application, __MODULE__, handler_name, index}

  @doc false
  @impl GenServer
  def init(%Handler{} = state) do
    Process.flag(:trap_exit, true)

    {:ok, state, {:continue, :subscribe_to_events}}
  end

  @impl GenServer
  def terminate(reason, state) do
    Logger.debug(fn -> describe(state) <> " is shutting down due to #{inspect(reason)}" end)
  end

  @doc false
  @impl GenServer
  def handle_continue(:subscribe_to_events, %Handler{} = state) do
    {:noreply, subscribe_to_events(state)}
  end

  @doc false
  @impl GenServer
  def handle_info(:reset, %Handler{} = state) do
    %Handler{handler_module: handler_module} = state

    case handler_module.before_reset() do
      :ok ->
        try do
          state = state |> reset_subscription() |> subscribe_to_events()

          {:noreply, state}
        catch
          {:error, reason} ->
            {:stop, reason, state}
        end

      {:stop, reason} ->
        Logger.debug(fn ->
          describe(state) <>
            " `before_reset/0` callback has requested to stop. (reason: #{inspect(reason)})"
        end)

        {:stop, reason, state}
    end
  end

  @doc false
  @impl GenServer
  def handle_info(:subscribe_to_events, %Handler{} = state) do
    {:noreply, subscribe_to_events(state)}
  end

  @doc false
  # Subscription to event store has successfully subscribed, init event handler
  @impl GenServer
  def handle_info(
        {:subscribed, subscription},
        %Handler{subscription: %Subscription{subscription_pid: subscription}} = state
      ) do
    Logger.debug(fn -> describe(state) <> " has successfully subscribed to event store" end)

    %Handler{handler_module: handler_module} = state

    case handler_module.initialize(state.handler_state) do
      :ok ->
        {:noreply, state}

      {:stop, reason} ->
        Logger.debug(fn -> describe(state) <> " `init/0` callback has requested to stop" end)

        {:stop, reason, state}
    end
  end

  @doc false
  @impl GenServer
  def handle_info({:events, events}, %Handler{} = state) do
    %Handler{application: application} = state

    Logger.debug(fn -> describe(state) <> " received events: #{inspect(events)}" end)

    try do
      state =
        events
        |> Upcast.upcast_event_stream(additional_metadata: %{application: application})
        |> Enum.reduce(state, &handle_event/2)

      {:noreply, state}
    catch
      {:error, reason} ->
        # Stop after event handling returned an error
        {:stop, reason, state}
    end
  end

  @doc false
  @impl GenServer
  def handle_info(
        {:DOWN, ref, :process, _pid, reason},
        %Handler{subscription: %Subscription{subscription_ref: ref}} = state
      ) do
    Logger.debug(fn -> describe(state) <> " subscription DOWN due to: #{inspect(reason)}" end)

    # Stop event handler when event store subscription process terminates.
    {:stop, reason, state}
  end

  @doc false
  @impl GenServer
  def handle_info({:EXIT, _pid, reason}, state) do
    if reason == :normal do
      # linked process exited normally, don't shutdown
      {:noreply, state}
    else
      {:stop, reason, state}
    end
  end

  @doc false
  @impl GenServer
  def handle_info(message, state) do
    Logger.error(fn ->
      describe(state) <> " received unexpected message: " <> inspect(message, pretty: true)
    end)

    {:noreply, state}
  end

  defp reset_subscription(%Handler{} = state) do
    %Handler{subscription: subscription} = state

    subscription = Subscription.reset(subscription)

    %Handler{state | last_seen_event: nil, subscription: subscription, subscribe_timer: nil}
  end

  defp subscribe_to_events(%Handler{} = state) do
    %Handler{subscription: subscription} = state

    case Subscription.subscribe(subscription, self()) do
      {:ok, subscription} ->
        %Handler{state | subscription: subscription, subscribe_timer: nil}

      {:error, error} ->
        {backoff, subscription} = Subscription.backoff(subscription)

        Logger.info(fn ->
          describe(state) <>
            " failed to subscribe to event store due to: " <>
            inspect(error) <> ", retrying in " <> inspect(backoff) <> "ms"
        end)

        subscribe_timer = Process.send_after(self(), :subscribe_to_events, backoff)

        %Handler{state | subscription: subscription, subscribe_timer: subscribe_timer}
    end
  end

  defp handle_event(event, context \\ %{}, handler)

  # Ignore already seen event.
  defp handle_event(
         %RecordedEvent{event_number: event_number} = event,
         _context,
         %Handler{last_seen_event: last_seen_event} = state
       )
       when not is_nil(last_seen_event) and event_number <= last_seen_event do
    Logger.debug(fn -> describe(state) <> " has already seen event ##{inspect(event_number)}" end)

    confirm_receipt(event, state)
  end

  # Delegate event to handler module.
  defp handle_event(%RecordedEvent{} = event, context, %Handler{} = state) do
    telemetry_metadata = telemetry_metadata(event, context, state)
    start_time = telemetry_start(telemetry_metadata)

    case delegate_event_to_handler(event, state) do
      :ok ->
        telemetry_stop(start_time, telemetry_metadata)

        confirm_receipt(event, state)

      {:ok, handler_state} ->
        telemetry_stop(start_time, Map.put(telemetry_metadata, :handler_state, handler_state))

        confirm_receipt(event, %Handler{state | handler_state: handler_state})

      {:error, :already_seen_event} ->
        telemetry_stop(start_time, Map.put(telemetry_metadata, :error, :already_seen_event))

        confirm_receipt(event, state)

      {:error, reason} = error ->
        log_event_error(error, event, state)
        telemetry_stop(start_time, Map.put(telemetry_metadata, :error, reason))

        failure_context = build_failure_context(event, context, state)

        handle_event_error(error, event, failure_context, state)

      {:error, reason, stacktrace} ->
        log_event_error({:error, reason}, event, state)
        telemetry_exception(start_time, :error, reason, stacktrace, telemetry_metadata)

        failure_context = build_failure_context(event, context, stacktrace, state)

        handle_event_error({:error, reason}, event, failure_context, state)

      invalid ->
        Logger.error(fn ->
          describe(state) <>
            " failed to handle event " <>
            inspect(event, pretty: true) <>
            ", `handle/2` function returned an invalid value: " <>
            inspect(invalid, pretty: true) <>
            ", expected `:ok` or `{:error, term}`"
        end)

        telemetry_stop(start_time, Map.put(telemetry_metadata, :error, :invalid_return_value))

        error = {:error, :invalid_return_value}
        failure_context = build_failure_context(event, context, state)

        handle_event_error(error, event, failure_context, state)
    end
  end

  defp delegate_event_to_handler(%RecordedEvent{} = event, %Handler{} = state) do
    %RecordedEvent{data: data} = event
    %Handler{handler_module: handler_module} = state

    metadata = enrich_metadata(event, state)

    try do
      handler_module.handle(data, metadata)
    rescue
      error ->
        stacktrace = __STACKTRACE__
        Logger.error(fn -> Exception.format(:error, error, stacktrace) end)

        {:error, error, stacktrace}
    end
  end

  defp build_failure_context(
         %RecordedEvent{} = failed_event,
         context,
         stacktrace \\ nil,
         %Handler{} = state
       ) do
    %Handler{application: application, handler_name: handler_name, handler_state: handler_state} =
      state

    metadata = enrich_metadata(failed_event, state)

    %FailureContext{
      application: application,
      handler_name: handler_name,
      handler_state: handler_state,
      context: context,
      metadata: metadata,
      stacktrace: stacktrace
    }
  end

  # Enrich the metadata with additional fields from the recorded event, plus the
  # associated Commanded application and the event handler's name.
  defp enrich_metadata(%RecordedEvent{} = event, %Handler{} = state) do
    %Handler{application: application, handler_name: handler_name, handler_state: handler_state} =
      state

    RecordedEvent.enrich_metadata(event,
      additional_metadata: %{
        application: application,
        handler_name: handler_name,
        state: handler_state
      }
    )
  end

  defp handle_event_error(
         error,
         %RecordedEvent{} = failed_event,
         %FailureContext{} = failure_context,
         %Handler{} = state
       ) do
    %RecordedEvent{data: data} = failed_event
    %Handler{handler_module: handler_module} = state

    case handler_module.error(error, data, failure_context) do
      {:retry, %FailureContext{context: context}} when is_map(context) ->
        # Retry the failed event
        Logger.info(fn -> describe(state) <> " is retrying failed event" end)

        handle_event(failed_event, context, state)

      {:retry, context} when is_map(context) ->
        # Retry the failed event
        Logger.info(fn -> describe(state) <> " is retrying failed event" end)

        handle_event(failed_event, context, state)

      {:retry, delay, %FailureContext{context: context}}
      when is_map(context) and is_integer(delay) and delay >= 0 ->
        # Retry the failed event after waiting for the given delay, in milliseconds
        Logger.info(fn ->
          describe(state) <> " is retrying failed event after #{inspect(delay)}ms"
        end)

        :timer.sleep(delay)

        handle_event(failed_event, context, state)

      {:retry, delay, context} when is_map(context) and is_integer(delay) and delay >= 0 ->
        # Retry the failed event after waiting for the given delay, in milliseconds
        Logger.info(fn ->
          describe(state) <> " is retrying failed event after #{inspect(delay)}ms"
        end)

        :timer.sleep(delay)

        handle_event(failed_event, context, state)

      :skip ->
        # Skip the failed event by confirming receipt
        Logger.info(fn -> describe(state) <> " is skipping event" end)

        confirm_receipt(failed_event, state)

      {:stop, reason} ->
        Logger.warn(fn -> describe(state) <> " has requested to stop: #{inspect(reason)}" end)

        # Stop event handler with given reason
        throw({:error, reason})

      invalid ->
        Logger.warn(fn ->
          describe(state) <> " returned an invalid error response: #{inspect(invalid)}"
        end)

        # Stop event handler with original error
        throw(error)
    end
  end

  defp log_event_error({:error, reason}, %RecordedEvent{} = failed_event, %Handler{} = state) do
    Logger.error(fn ->
      describe(state) <>
        " failed to handle event " <>
        inspect(failed_event, pretty: true) <>
        " due to: " <>
        inspect(reason, pretty: true)
    end)
  end

  # Confirm receipt of event
  defp confirm_receipt(%RecordedEvent{} = event, %Handler{} = state) do
    %Handler{
      application: application,
      consistency: consistency,
      handler_name: handler_name,
      subscription: subscription
    } = state

    %RecordedEvent{event_number: event_number} = event

    Logger.debug(fn ->
      describe(state) <> " confirming receipt of event ##{inspect(event_number)}"
    end)

    :ok = Subscription.ack_event(subscription, event)
    :ok = Subscriptions.ack_event(application, handler_name, consistency, event)

    %Handler{state | last_seen_event: event_number}
  end

  # Determine the partition key for an event to ensure ordered processing when
  # necessary.
  defp partition_event(
         %RecordedEvent{} = event,
         application,
         handler_name,
         handler_module
       ) do
    %RecordedEvent{data: data} =
      event = Upcast.upcast_event(event, additional_metadata: %{application: application})

    metadata =
      RecordedEvent.enrich_metadata(event,
        additional_metadata: %{
          application: application,
          handler_name: handler_name,
          state: nil
        }
      )

    try do
      handler_module.partition_by(data, metadata)
    rescue
      error ->
        stacktrace = __STACKTRACE__
        Logger.error(fn -> Exception.format(:error, error, stacktrace) end)

        1
    end
  end

  defp telemetry_start(telemetry_metadata) do
    Telemetry.start([:commanded, :event, :handle], telemetry_metadata)
  end

  defp telemetry_stop(start_time, telemetry_metadata) do
    Telemetry.stop([:commanded, :event, :handle], start_time, telemetry_metadata)
  end

  defp telemetry_exception(start_time, kind, reason, stacktrace, telemetry_metadata) do
    Telemetry.exception(
      [:commanded, :event, :handle],
      start_time,
      kind,
      reason,
      stacktrace,
      telemetry_metadata
    )
  end

  defp telemetry_metadata(recorded_event, context, %Handler{} = state) do
    %Handler{
      application: application,
      handler_name: handler_name,
      handler_module: handler_module,
      handler_state: handler_state
    } = state

    %{
      application: application,
      handler_name: handler_name,
      handler_module: handler_module,
      handler_state: handler_state,
      context: context,
      recorded_event: recorded_event
    }
  end

  defp consistency(opts) do
    case opts[:consistency] || Application.get_env(:commanded, :default_consistency, :eventual) do
      :eventual ->
        :eventual

      :strong ->
        if Keyword.get(opts, :concurrency, 1) > 1 do
          # Strong consistency is not supported for event handlers with concurrency
          raise ArgumentError, message: "cannot use `:strong` consistency with concurrency"
        else
          :strong
        end

      invalid ->
        raise ArgumentError, message: "invalid `consistency` option: #{inspect(invalid)}"
    end
  end

  defp new_subscription(application, handler_name, handler_module, handler_opts) do
    partition_by =
      if function_exported?(handler_module, :partition_by, 2) do
        fn event -> partition_event(event, application, handler_name, handler_module) end
      end

    Subscription.new(
      application: application,
      concurrency: Keyword.get(handler_opts, :concurrency, 1),
      partition_by: partition_by,
      subscription_name: handler_name,
      subscribe_from: Keyword.get(handler_opts, :start_from, :origin),
      subscribe_to: Keyword.get(handler_opts, :subscribe_to, :all),
      subscription_opts: Keyword.get(handler_opts, :subscription_opts, [])
    )
  end

  defp describe(%Handler{handler_module: handler_module}),
    do: inspect(handler_module)
end<|MERGE_RESOLUTION|>--- conflicted
+++ resolved
@@ -614,11 +614,7 @@
       @doc false
       def before_reset, do: :ok
 
-<<<<<<< HEAD
-      defoverridable init: 0, init: 1, initialize: 1, before_reset: 0
-=======
-      defoverridable child_spec: 1, init: 0, init: 1, before_reset: 0
->>>>>>> 52e1b56f
+      defoverridable child_spec: 1, init: 0, init: 1, initialize: 1, before_reset: 0
     end
   end
 
