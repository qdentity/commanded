--- conflicted
+++ resolved
@@ -1,9 +1,5 @@
 defmodule EventStore.Subscriptions.StreamSubscription do
   @moduledoc false
-<<<<<<< HEAD
-=======
-
->>>>>>> c0d1c85e
   require Logger
 
   alias EventStore.{
